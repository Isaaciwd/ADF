"""
Location of the "AdfDiag" object, which
is used to store all relevant data and
info needed for generating CAM/ADF
diagnostics, including info
on the averaging, regridding, and
plotting methods themselves.
"""

#++++++++++++++++++++++++++++++
#Import standard python modules
#++++++++++++++++++++++++++++++

import sys
import os
import os.path
import glob
import subprocess
import multiprocessing as mp

import importlib
import copy

from pathlib import Path
from typing import Optional

#Check if "PyYAML" is present in python path:
# pylint: disable=unused-import
try:
    import yaml
except ImportError:
    print("PyYAML module does not exist in python path.")
    print("Please install module, e.g. 'pip install pyyaml'.")
    sys.exit(1)

#Check if "xarray" is present in python path:
try:
    import xarray as xr
except ImportError:
    print("Xarray module does not exist in python path.")
    print("Please install module, e.g. 'pip install xarray'.")
    sys.exit(1)

#Check if "numpy" is present in python path:
try:
    import numpy as np
except ImportError:
    print("Numpy module does not exist in python path.")
    print("Please install module, e.g. 'pip install numpy'.")
    sys.exit(1)

#Check if "matplolib" is present in python path:
try:
    import matplotlib as mpl
except ImportError:
    print("Matplotlib module does not exist in python path.")
    print("Please install module, e.g. 'pip install matplotlib'.")
    sys.exit(1)

#Check if "cartopy" is present in python path:
try:
    import cartopy.crs as ccrs
except ImportError:
    print("Cartopy module does not exist in python path.")
    print("Please install module, e.g. 'pip install Cartopy'.")
    sys.exit(1)

# pylint: enable=unused-import

#+++++++++++++++++++++++++++++
#Add ADF diagnostics 'scripts'
#directories to Python path
#+++++++++++++++++++++++++++++

#Determine local directory path:
_LOCAL_PATH = os.path.dirname(os.path.abspath(__file__))

#Add "scripts" directory to path:
_DIAG_SCRIPTS_PATH = os.path.join(_LOCAL_PATH,os.pardir,"scripts")

#Check that "scripts" directory actually exists:
if not os.path.isdir(_DIAG_SCRIPTS_PATH):
    #If not, then raise error:
    ermsg = f"'{_DIAG_SCRIPTS_PATH}' directory not found. Has 'AdfDiag.py' been moved?"
    raise FileNotFoundError(ermsg)

#Walk through all sub-directories in "scripts" directory:
for root, dirs, files in os.walk(_DIAG_SCRIPTS_PATH):
    #Add all sub-directories to python path:
    for dirname in dirs:
        sys.path.append(os.path.join(root,dirname))

#+++++++++++++++++++++++++++++

#Finally, import needed ADF module:
from adf_obs import AdfObs

#################
#Helper functions
#################

def construct_index_info(page_dict, fnam, opf):

    """
    Helper function for generating web pages.
    d : dictionary for the index page information
    fnam : the image filename, img.stem  --> then decompose the img file's parts.
    opf: outputfile for the image
    """
    vname, plot_desc = fnam[0:fnam.index("_")], fnam[fnam.index("_")+1:]
    if 'ANN' in plot_desc:
        temporal = 'ANN'
    elif 'DJF' in plot_desc:
        temporal = 'DJF'
    elif 'JJA' in plot_desc:
        temporal = 'JJA'
    elif 'MAM' in plot_desc:
        temporal = 'MAM'
    elif 'SON' in plot_desc:
        temporal = 'SON'
    else:
        temporal = 'NoInfo'
    plot_type = plot_desc.replace(temporal+"_", "")
    if vname not in page_dict:
        page_dict[vname] = {}
    if plot_type not in page_dict[vname]:
        page_dict[vname][plot_type] = {}
    page_dict[vname][plot_type][temporal] = opf

######################################
#Main ADF diagnostics class (AdfDiag)
######################################

class AdfDiag(AdfObs):

    """
    Main ADF diagnostics object.

    This object is initalized using
    an ADF diagnostics configure (YAML) file,
    which specifies various user inputs,
    including CAM history file names and
    locations, years being analyzed,
    types of averaging, regridding,
    and other post-processing options being
    used, and the type of plots that will
    be created.

    This object also contains various methods
    used to actually generate the plots and
    post-processed data.
    """

    def __init__(self, config_file, debug=False):

        """
        Initalize ADF diagnostics object.
        """

        #Initialize Config/Base attributes:
        super().__init__(config_file, debug=debug)

        #Add basic diagnostic info to object:
        self.__basic_info = self.read_config_var('diag_basic_info', required=True)

        #Expand basic info variable strings:
        self.expand_references(self.__basic_info)

        #Add CAM climatology info to object:
        self.__cam_climo_info = self.read_config_var('diag_cam_climo', required=True)

        #Expand CAM climo info variable strings:
        self.expand_references(self.__cam_climo_info)

        #Add CVDP info to object:
        self.__cvdp_info = self.read_config_var('diag_cvdp_info')

        #Expand CVDP climo info variable strings:
        if self.__cvdp_info is not None:
            self.expand_references(self.__cvdp_info)
        #End if

        #Check if inputs are of the correct type.
        #Ideally this sort of checking should be done
        #in its own class that AdfDiag inherits from:
        #-------------------------------------------

        #Use "cam_case_name" as the variable that sets the total number of cases:
        if isinstance(self.get_cam_info("cam_case_name", required=True), list):

            #Extract total number of test cases:
            num_cases = len(self.get_cam_info("cam_case_name"))

        else:
            #Set number of cases to one:
            num_cases = 1
        #End if


        #Loop over all items in config dict:
        for conf_var, conf_val in self.__cam_climo_info.items():
            if isinstance(conf_val, list):
                #If a list, then make sure it is has the correct number of entries:
                if not len(conf_val) == num_cases:
                    emsg = f"diag_cam_climo config variable '{conf_var}' should have"
                    emsg += f" {num_cases} entries, instead it has {len(conf_val)}"
                    self.end_diag_fail(emsg)
            else:
                #If not a list, then convert it to one:
                self.__cam_climo_info[conf_var] = [conf_val]
            #End if
        #End for

        #-------------------------------------------

        #Check if a CAM vs AMWG obs comparison is being performed:
        if self.compare_obs:

            #Finally, set the baseline info to None, to ensure any scripts
            #that check this variable won't crash:
            self.__cam_bl_climo_info = None

        else:
            #If not, then assume a CAM vs CAM run and add CAM baseline climatology info to object:
            self.__cam_bl_climo_info = self.read_config_var('diag_cam_baseline_climo',
                                                            required=True)

            #Expand CAM baseline climo info variable strings:
            self.expand_references(self.__cam_bl_climo_info)
        #End if

        #Add averaging script names:
        self.__time_averaging_scripts = self.read_config_var('time_averaging_scripts')

        #Add regridding script names:
        self.__regridding_scripts = self.read_config_var('regridding_scripts')

        #Add analysis script names:
        self.__analysis_scripts = self.read_config_var('analysis_scripts')

        #Add plotting script names:
        self.__plotting_scripts = self.read_config_var('plotting_scripts')

        #Create plot location variable for potential use by the website generator.
        #Please note that this variable is only set if "create_plots" or "peform_analyses"
        #is called:
        self.__plot_location = [] #Must be a list to manage multiple cases

    #####

    # Create property needed to return "create_html" logical to user:
    @property
    def create_html(self):
        """Return the "create_html" logical to user if requested."""
        return self.get_basic_info('create_html')

    # Create property needed to return "plot_location" variable to user:
    @property
    def plot_location(self):
        """Return a copy of the '__plot_location' string list to user if requested."""
        #Note that a copy is needed in order to avoid having a script mistakenly
        #modify this variable:
        return copy.copy(self.__plot_location)

    #########
    #Variable extraction functions
    #########

    def get_basic_info(self, var_str, required=False):
        """
        Return the config variable from 'diag_basic_info' as requested by
        the user.  This function assumes that if the user is requesting it,
        then it must be required.
        """

        return self.read_config_var(var_str,
                                    conf_dict=self.__basic_info,
                                    required=required)

    #########

    def get_cam_info(self, var_str, required=False):
        """
        Return the config variable from 'diag_cam_climo' as requested by
        the user.  This function assumes that if the user is requesting it,
        then it must be required.
        """

        return self.read_config_var(var_str,
                                    conf_dict=self.__cam_climo_info,
                                    required=required)

    #########

    def get_cvdp_info(self, var_str, required=False):
        """
        Return the config variable from 'diag_cvdp_info' as requested by
        the user. If 'diag_cvdp_info' is not found then try grabbing the
        variable from the top level of the YAML config file dictionary
        instead.
        """

        return self.read_config_var(var_str,
                                    conf_dict=self.__cvdp_info,
                                    required=required)

    #########

    def get_baseline_info(self, var_str, required=False):
        """
        Return the config variable from 'diag_cam_baseline_climo' as requested by
        the user.  This function assumes that if the user is requesting it,
        then it must be required.
        """

        #Check if the cam baseline dictionary exists:
        if not self.__cam_bl_climo_info:
            #If required, then throw an error:
            if required:
                emsg = "get_baseline_info: Requested variable cannot be found"
                emsg += " because no baseline info exists.\n"
                emsg += "This is likely because an observational comparison is being done,"
                emsg += " so try adding 'required = False' to the get call."
                self.end_diag_fail(emsg)
            #End if

            #If not required, then return none:
            return None
        #End if

        #If basline dictionary exists, then search for variable like normal:
        return self.read_config_var(var_str,
                                    conf_dict=self.__cam_bl_climo_info,
                                    required=required)

    #########
    #Script-running functions
    #########

    def __diag_scripts_caller(self, scripts_dir: str, func_names: list,
                              default_kwargs: Optional[dict] = None,
                              log_section: Optional[str] = None):

        """
        Parse a list of scripts as provided by the config file,
        and call them as functions while passing in the correct inputs.

        scripts_dir    : string, sub-directory under "scripts" where scripts are located
        func_names     : list of function/scripts (either string or dictionary):
        default_kwargs : optional list of default keyword arguments for the scripts if
                         none are specified by the config file
        log_section    : optional variable that specifies where the log entries are coming from.
                         Note:  Is it better to just make a child log instead?
        """

        #Loop over all averaging script names:
        for func_name in func_names:

            #Check if func_name is a dictonary,
            #this implies that the function has user-defined inputs:
            if isinstance(func_name, dict):
                emsg = "Function dictionary must be of the form: "
                emsg += "{function_name : {kwargs:{...}, module:'xxxx'}}"
                assert len(func_name) == 1, emsg
                has_opt = True
                opt = func_name[list(func_name.keys())[0]]  # un-nests the dictionary
                # not ideal, but change to a str representation; iteration will continue ok:
                func_name = list(func_name.keys())[0]
            elif isinstance(func_name, str):
                has_opt = False
            else:
                raise TypeError("Provided script must either be a string or a dictionary.")

            func_script = func_name + '.py'  # default behavior: Add file suffix to script name
            if has_opt:
                if 'module' in opt:
                    func_script = opt['module']

            #Create full path to function script:
            func_script_path = \
                os.path.join(os.path.join(_DIAG_SCRIPTS_PATH, scripts_dir), func_script)

           #Check that file exists in specified directory:
            if not os.path.exists(func_script_path):
                emsg = f"Script file '{func_script_path}' is missing. Diagnostics are ending here."
                self.end_diag_fail(emsg)

            if func_script_path not in sys.path:
                #Add script path to debug log if requested:
                if log_section:
                    dmsg = f"{log_section}: Inserting to sys.path: {func_script_path}"
                    self.debug_log(dmsg)
                else:
                    dmsg = f"diag_scripts_caller: Inserting to sys.path: {func_script_path}"
                    self.debug_log(dmsg)

                #Add script to python path:
                sys.path.insert(0, func_script_path)

            # NOTE: when we move to making this into a proper package,
            #       this path-checking stuff should be removed and dealt with on the package-level.

            # Arguments; check if user has specified custom arguments
            func_kwargs = default_kwargs
            if has_opt:
                if 'kwargs' in opt:
                    func_kwargs = opt['kwargs']

            #Add function calls debug log if requested:
            if log_section:
                dmsg = f"{log_section}: \n \t func_name = {func_name}\n "
                dmsg += f"\t func_kwargs = {func_kwargs}"
                self.debug_log(dmsg)
            else:
                dmsg = f"diag_scripts_caller: \n \t func_name = {func_name}\n "
                dmsg += f"\t func_kwargs = {func_kwargs}"
                self.debug_log(dmsg)


            #Call function
            self.__function_caller(func_name,
                                   func_kwargs=func_kwargs,
                                   module_name=func_name)

    #########

    def __function_caller(self, func_name: str,
                          func_kwargs: Optional[dict] = None, module_name=None):

        """
        Call a function with given arguments.

        func_name : string, name of the function to call
        func_kwargs : [optional] dict, the keyword arguments to pass to the function
        module_name : [optional] string, the name of the module where func_name is defined;
                      if not provided, assume func_name.py

        return : the output of func_name(self, **func_kwargs)
        """

        if module_name is None:
            module_name = func_name #+'.py'

        # note: when we use importlib, specify the module name without the ".py" extension.
        module = importlib.import_module(module_name)
        if hasattr(module, func_name) and callable(getattr(module, func_name)):
            func = getattr(module, func_name)
        else:
            emsg = f"Function '{func_name}' cannot be found in module '{module_name}.py'."
            self.end_diag_fail(emsg)

        #If kwargs are present, then run function with kwargs and return result:
        if func_kwargs:
            return func(self, **func_kwargs)

        #Otherwise just run function as-is, and return result:
        return func(self)

    #########

    def create_time_series(self, baseline=False):

        """
        Generate time series versions of the CAM history file data.
        """

        global call_ncrcat
        def call_ncrcat(cmd):
            '''this is an internal function to `create_time_series`
            It just wraps the subprocess.call() function, so it can be
            used with the multiprocessing Pool that is constructed below.
            It is declared as global to avoid AttributeError.
            '''
            return subprocess.run(cmd, shell=False)

        #Check if baseline time-series files are being created:
        if baseline:
            #Then use the CAM baseline climo dictionary
            #and case name:
            cam_climo_dict = self.__cam_bl_climo_info
        else:
            #If not, then just extract the standard CAM climo dictionary
            #and case name::
            cam_climo_dict = self.__cam_climo_info

        #Notify user that script has started:
        print("  Generating CAM time series files...")

        #Extract case name(s):
        case_names = self.read_config_var('cam_case_name',
                                         conf_dict=cam_climo_dict,
                                         required=True)

        #Check if case_name is actually a list of cases:
        if isinstance(case_names, list):
            #If so, then read in needed variables directly:
            cam_ts_done   = self.read_config_var('cam_ts_done', conf_dict=cam_climo_dict)
            start_years   = self.read_config_var('start_year', conf_dict=cam_climo_dict)
            end_years     = self.read_config_var('end_year', conf_dict=cam_climo_dict)
            cam_hist_locs = self.read_config_var('cam_hist_loc', conf_dict=cam_climo_dict,
                                                  required=True)
            ts_dir        = self.read_config_var('cam_ts_loc', conf_dict=cam_climo_dict,
                                                  required=True)
            overwrite_ts  = self.read_config_var('cam_overwrite_ts', conf_dict=cam_climo_dict)

            #If variables weren't provided in config file, then make them a list
            #containing only None-type entries:
            if not cam_ts_done:
                cam_ts_done = [None]*len(case_names)
            if not overwrite_ts:
                overwrite_ts = [None]*len(case_names)
            if not start_years:
                start_years = [None]*len(case_names)
            if not end_years:
                end_years = [None]*len(case_names)
            #End if

            #Also rename case name list:
            case_name_list = case_names
        else:
            #If not, then read in variables and convert to lists:
            cam_ts_done   = [self.read_config_var('cam_ts_done', conf_dict=cam_climo_dict)]
            start_years   = [self.read_config_var('start_year', conf_dict=cam_climo_dict)]
            end_years     = [self.read_config_var('end_year', conf_dict=cam_climo_dict)]
            cam_hist_locs = [self.read_config_var('cam_hist_loc', conf_dict=cam_climo_dict,
                                                  required=True)]
            ts_dir        = [self.read_config_var('cam_ts_loc', conf_dict=cam_climo_dict,
                                                   required=True)]
            overwrite_ts  = [self.read_config_var('cam_overwrite_ts', conf_dict=cam_climo_dict)]

            #Also convert  case_names to list:
            case_name_list = [case_names]
        #End if

        #Loop over cases:
        for case_idx, case_name in enumerate(case_name_list):

            #Check if particular case should be processed:
            if cam_ts_done[case_idx]:
                emsg = " Configuration file indicates time series files have been pre-computed"
                emsg += f" for case '{case_name}'.  Will rely on those files directly."
                print(emsg)
                continue

            print(f"\t Processing time series for case '{case_name}' :")

            #Extract start and end year values:
            try:
                start_year = int(start_years[case_idx])
            except TypeError:
                if start_years[case_idx] is None:
                    start_year = "*"
                else:
                    emsg = "start_year needs to be a year-like value or None, "
                    emsg += f"got '{start_years[case_idx]}'"
                    self.end_diag_fail(emsg)
                #End if
            #End try

            try:
                end_year   = int(end_years[case_idx])
            except TypeError:
                if end_years[case_idx] is None:
                    end_year = "*"
                else:
                    emsg = "end_year needs to be a year-like value or None, "
                    emsg += f"got '{end_years[case_idx]}'"
                    self.end_diag_fail(emsg)
                #End if
            #End try

            #Create path object for the CAM history file(s) location:
            starting_location = Path(cam_hist_locs[case_idx])

            #Check that path actually exists:
            if not starting_location.is_dir():
                if baseline:
                    emsg = f"Provided baseline 'cam_hist_loc' directory '{starting_location}' "
                    emsg += "not found.  Script is ending here."
                else:
                    emsg = "Provided 'cam_hist_loc' directory '{starting_location}' not found."
                    emsg += " Script is ending here."
                #End if

                self.end_diag_fail(emsg)
            #End if

            #Check if history files actually exist. If not then kill script:
            if not list(starting_location.glob('*.cam.h0.*.nc')):
                emsg = f"No CAM history (h0) files found in '{starting_location}'."
                emsg += " Script is ending here."
                self.end_diag_fail(emsg)
            #End if

            # NOTE: We need to have the half-empty cases covered, too. (*, end) & (start, *)
            if start_year == end_year == "*":
                files_list = sorted(list(starting_location.glob('*.cam.h0.*.nc')))
            else:
                #Create empty list:
                files_list = []

                #For now make sure both year values are present:
                if start_year == "*" or end_year == "*":
                    emsg = "Must set both start_year and end_year, "
                    emsg = "or remove them both from the config file."
                    self.end_diag_fail(emsg)
                #End if

                #Loop over start and end years:
                for year in range(start_year, end_year+1):
                    #Add files to main file list:
                    for fname in starting_location.glob(f'*.cam.h0.*{year}-*.nc'):
                        files_list.append(fname)
                    #End for
                #End for
            #End if

            #Create ordered list of CAM history files:
            hist_files = sorted(files_list)
            #Get a list of data variables in the 1st hist file:
            hist_file_var_list = list(xr.open_dataset(hist_files[0], decode_cf=False, decode_times=False).data_vars)
            #Note: could use `open_mfdataset`, but that can become very slow;
            #      This approach effectively assumes that all files contain the same variables.

            #Check if time series directory exists, and if not, then create it:
            #Use pathlib to create parent directories, if necessary.
            Path(ts_dir[case_idx]).mkdir(parents=True, exist_ok=True)

            #INPUT NAME TEMPLATE: $CASE.$scomp.[$type.][$string.]$date[$ending]
            first_file_split = str(hist_files[0]).split(".")
            if first_file_split[-1] == "nc":
                time_string_start = first_file_split[-2].replace("-","")
            else:
                time_string_start = first_file_split[-1].replace("-","")
            last_file_split = str(hist_files[-1]).split(".")
            if last_file_split[-1] == "nc":
                time_string_finish = last_file_split[-2].replace("-","")
            else:
                time_string_finish = last_file_split[-1].replace("-","")
            time_string = "-".join([time_string_start, time_string_finish])

            #Loop over CAM history variables:
            list_of_commands = []
            for var in self.diag_var_list:
                if var not in hist_file_var_list:
                    print(f"WARNING: {var} is not in the file {hist_files[0]}. No time series will be generated.")
                    continue

                #Create full path name,  file name template:
                #$cam_case_name.h0.$variable.YYYYMM-YYYYMM.nc

                ts_outfil_str = ts_dir[case_idx] + os.sep + \
                ".".join([case_name, "h0", var, time_string, "nc" ])

                #Check if files already exist in time series directory:
                ts_file_list = glob.glob(ts_outfil_str)

                #If files exist, then check if over-writing is allowed:
                if ts_file_list:
                    if not overwrite_ts[case_idx]:
                        #If not, then simply skip this variable:
                        continue

                #Notify user of new time series file:
                print(f"\t - time series for {var}")

                #Run "ncrcat" command to generate time series file:
                cmd = ["ncrcat", "-O", "-4", "-h", "-v", f"{var},hyam,hybm,hyai,hybi,PS"] + \
                       hist_files + ["-o", ts_outfil_str]

                #Add to command list for use in multi-processing pool:
                list_of_commands.append(cmd)

            #End variable loop

            #Now run the "ncrcat" subprocesses in parallel:
            with mp.Pool(processes=self.num_procs) as p:
                result = p.map(call_ncrcat, list_of_commands)
            #End with

        #End cases loop

        #Notify user that script has ended:
        print("  ...CAM time series file generation has finished successfully.")

    #########

    def create_climo(self):

        """
        Temporally average CAM time series data
        in order to generate CAM climatologies.

        The actual averaging is done using the
        scripts listed under "time_averaging_scripts"
        as specified in the config file.  This is done
        so that the user can specify the precise kinds
        of averaging that are done (e.g. weighted vs.
        non-weighted averaging).
        """

        #Check if a user wants any climatologies to be calculated:
        if self.get_cam_info('calc_cam_climo') or \
           self.get_baseline_info('calc_cam_climo'):


            #If so, then extract names of time-averaging scripts:
            avg_func_names = self.__time_averaging_scripts  # this is a list of script names
                                                            # _OR_
                                                            # a **list** of dictionaries with
                                                            # script names as keys that hold
                                                            # args(list), kwargs(dict), and
                                                            # module(str)

            if not avg_func_names:
                emsg = "No time_averaging_scripts provided for calculating"
                emsg += " climatologies, but climatologies were requested.\n"
                emsg += "Please either provide a valid averaging script,"
                emsg += " or skip the calculation of climatologies."
                self.end_diag_fail(emsg)

            #Run the listed scripts:
            self.__diag_scripts_caller("averaging", avg_func_names,
                                       log_section = "create_climo")

        else:
            #If not, then notify user that climo file generation is skipped.
            print("  No climatology files were requested by user, so averaging will be skipped.")

    #########

    def regrid_climo(self):

        """
        Re-grid CAM climatology files to observations
        or baseline climatologies, in order to allow
        for direct comparisons.

        The actual regridding is done using the
        scripts listed under "regridding_scripts"
        as specified in the config file.  This is done
        so that the user can specify the precise kinds
        of re-gridding that are done (e.g. bilinear vs.
        nearest-neighbor regridding).
        """

        #Extract names of re-gridding scripts:
        regrid_func_names = self.__regridding_scripts # this is a list of script names
                                                      # _OR_
                                                      # a **list** of dictionaries with
                                                      # script names as keys that hold
                                                      # kwargs(dict) and module(str)

        if not regrid_func_names or all(func_names is None for func_names in regrid_func_names):
            print("No regridding options provided, continue.")
            return
            # NOTE: if no regridding options provided, we should skip it, but
            #       do we need to still copy (symlink?) files into the regrid directory?

        #Run the listed scripts:
        self.__diag_scripts_caller("regridding", regrid_func_names,
                                   log_section = "regrid_climo")

    #########

    def perform_analyses(self):

        """
        Performs statistical and other analyses as specified by the
        user.  This currently only includes the AMWG table generation.

        This method also assumes that the analysis scripts require model
        inputs in a time series format.
        """

        #Extract names of plotting scripts:
        anly_func_names = self.__analysis_scripts  # this is a list of script names
                                                   # _OR_
                                                   # a **list** of dictionaries with
                                                   # script names as keys that hold
                                                   # args(list), kwargs(dict), and module(str)

        #If no scripts are listed, then exit routine:
        if not anly_func_names:
            print("Nothing listed under 'analysis_scripts', exiting 'perform_analyses' method.")
            return
        #End if

        #Set "data_name" variable, which depends on "compare_obs":
        if self.compare_obs:
            data_name = "obs"
        else:
            #Set data_name to basline case:
            data_name = self.get_baseline_info('cam_case_name', required=True)

            #Attempt to grab baseline start_years (not currently required):
            syear_baseline = self.get_baseline_info('start_year')
            eyear_baseline = self.get_baseline_info('end_year')

            #If years exist, then add them to the data_name string:
            if syear_baseline and eyear_baseline:
                data_name += f"_{syear_baseline}_{eyear_baseline}"
            #End if
        #End if

        #Set "plot_location" variable, if it doesn't exist already, and save value in diag object.
        #Please note that this is also assumed to be the output location for the analyses scripts:
        if not self.__plot_location:

            #Plot directory:
            plot_dir = self.get_basic_info('cam_diag_plot_loc', required=True)

            #Case names:
            case_names = self.get_cam_info('cam_case_name', required=True)

            #Start years (not currently required):
            syears = self.get_cam_info('start_year')

            #End year (not currently rquired):
            eyears = self.get_cam_info('end_year')

            #Loop over cases:
            for case_idx, case_name in enumerate(case_names):

                #Set case name if start and end year are present:
                if syears[case_idx] and eyears[case_idx]:
                    case_name += f"_{syears[case_idx]}_{eyears[case_idx]}"
                #End if

                #Set the final directory name and save it to plot_location:
                direc_name = f"{case_name}_vs_{data_name}"
                self.__plot_location.append(os.path.join(plot_dir, direc_name))
            #End for
        #End if

        #Run the listed scripts:
        self.__diag_scripts_caller("analysis", anly_func_names,
                                   log_section = "perform_analyses")

    #########

    def create_plots(self):

        """
        Generate ADF diagnostic plots.

        The actual plotting is done using the
        scripts listed under "plotting_scripts"
        as specified in the config file.  This is done
        so that the user can add their own plotting
        script(s) without having to modify the
        main ADF diagnostics routines.
        """

        #Extract names of plotting scripts:
        plot_func_names = self.__plotting_scripts  # this is a list of script names
                                                   # _OR_
                                                   # a **list** of dictionaries with
                                                   # script names as keys that hold
                                                   # args(list), kwargs(dict), and module(str)


        #If no scripts are listed, then exit routine:
        if not plot_func_names:
            print("Nothing listed under 'plotting_scripts', so no plots will be made.")
            return
        #End if

        #Set "data_name" variable, which depends on "compare_obs":
        if self.compare_obs:
            data_name = "obs"
        else:
            #Set data_name to basline case:
            data_name = self.get_baseline_info('cam_case_name', required=True)

            #Attempt to grab baseline start_years (not currently required):
            syear_baseline = self.get_baseline_info('start_year')
            eyear_baseline = self.get_baseline_info('end_year')

            #If years exist, then add them to the data_name string:
            if syear_baseline and eyear_baseline:
                data_name += f"_{syear_baseline}_{eyear_baseline}"
            #End if
        #End if

        #Set "plot_location" variable, if it doesn't exist already, and save value in diag object:
        if not self.__plot_location:

            #Plot directory:
            plot_dir = self.get_basic_info('cam_diag_plot_loc', required=True)

            #Case names:
            case_names = self.get_cam_info('cam_case_name', required=True)

            #Start years (not currently required):
            syears = self.get_cam_info('start_year')

            #End year (not currently rquired):
            eyears = self.get_cam_info('end_year')

            #Loop over cases:
            for case_idx, case_name in enumerate(case_names):

                #Set case name if start and end year are present:
                if syears[case_idx] and eyears[case_idx]:
                    case_name += f"_{syears[case_idx]}_{eyears[case_idx]}"
                #End if

                #Set the final directory name and save it to plot_location:
                direc_name = f"{case_name}_vs_{data_name}"
                self.__plot_location.append(os.path.join(plot_dir, direc_name))
            #End for
        #End if

        #Run the listed scripts:
        self.__diag_scripts_caller("plotting", plot_func_names,
                                   log_section = "create_plots")

    #########

    def create_website(self):

        """
        Generate webpages to display diagnostic results.
        """

        #import needed standard modules:
        import shutil
        from collections import OrderedDict

        #Import "special" modules:
        try:
            import jinja2
        except ImportError:
            print("Jinja2 module does not exist in python path, but is needed for website.")
            print("Please install module, e.g. 'pip install Jinja2'.")
            sys.exit(1)
        #End except

        #Notify user that script has started:
        print("  Generating Diagnostics webpages...")

        #Check where the relevant plots are located:
        if self.__plot_location:
            plot_location = self.__plot_location
        else:
            plot_location.append(self.get_basic_info('cam_diag_plot_loc', required=True))
        #End if

        #If there is more than one plot location, then create new website directory:
        if len(plot_location) > 1:
            main_site_path = Path(self.get_basic_info('cam_diag_plot_loc', required=True))
            main_site_path = main_site_path / "main_website"
            main_site_path.mkdir(exist_ok=True)
            case_sites = OrderedDict()
        else:
            main_site_path = "" #Set main_site_path to blank value
        #End if

        #Extract needed variables from yaml file:
        case_names = self.read_config_var('cam_case_name',
                                         conf_dict=self.__cam_climo_info,
                                         required=True)

        #Extract variable list:
        var_list = self.diag_var_list

        #Set name of comparison data, which depends on "compare_obs":
        if self.compare_obs:
            data_name = "obs"
        else:
            data_name = self.read_config_var('cam_case_name',
                                             conf_dict=self.__cam_bl_climo_info,
                                             required=True)
        #End if

        #Set preferred order of seasons:
        season_order = ["ANN", "DJF", "MAM", "JJA", "SON"]

        # Variable categories
        var_cat_dict = {
            'Clouds': ['ACTNI', 'ACTNL', 'ACTREI', 'ACTREL', 'ADRAIN', 'ADSNOW', 'AREI', 'AREL', 'CCN3', 'CDNUMC', 'CLDHGH', 'CLDICE', 'CLDLIQ', 'CLDLOW', 'CLDMED', 'CLDTOT', 'CLOUD', 'CONCLD', 'EVAPPREC', 'EVAPSNOW', 'FCTI', 'FCTL', 'FICE', 'FREQI', 'FREQL', 'FREQR', 'FREQS', 'MPDQ', 'PRECC', 'PRECL', 'PRECSC', 'PRECSL', 'PRECT', 'TGCLDIWP', 'TGCLDLWP'],
            'Deep Convection': ['CAPE', 'CMFMC_DP', 'FREQZM', 'ZMDQ', 'ZMDT'],
            'No category yet': ['CH4', 'CT_H2O'],
            'COSP': ['CLDTOT_ISCCP', 'CLIMODIS', 'CLTMODIS', 'CLWMODIS', 'FISCCP1_COSP', 'ICE_ICLD_VISTAU', 'IWPMODIS', 'LIQ_ICLD_VISTAU', 'LWPMODIS', 'MEANCLDALB_ISCCP', 'MEANPTOP_ISCCP', 'MEANTAU_ISCCP', 'MEANTB_ISCCP', 'MEANTBCLR_ISCCP', 'PCTMODIS', 'REFFCLIMODIS', 'REFFCLWMODIS', 'SNOW_ICLD_VISTAU', 'TAUTMODIS', 'TAUWMODIS', 'TOT_CLD_VISTAU', 'TOT_ICLD_VISTAU'],
            'Budget': ['DCQ', 'DQCORE', 'DTCORE', 'MPDICE', 'MPDLIQ', 'PTEQ'],
            'Radiation': ['FLNS', 'FLNSC', 'FLNT', 'FLNTC', 'FLUT', 'FSDS', 'FSDSC', 'FSNS', 'FSNSC', 'FSNT', 'FSNTC', 'FSNTOA', 'LHFLX', 'LWCF', 'QRL', 'QRS', 'SHFLX', 'SWCF'],
            'State': ['OMEGA', 'OMEGA500', 'PINT', 'PMID', 'PS', 'PSL', 'Q', 'RELHUM', 'T', 'U', 'V', 'Z3'],
            'Surface': ['PBLH', 'QFLX', 'TAUX', 'TAUY', 'TREFHT', 'U10'],
            'GW': ['QTGW', 'UGTW_TOTAL', 'UTGWORO', 'VGTW_TOTAL', 'VTGWORO'],
            'CLUBB': ['RVMTEND_CLUBB', 'STEND_CLUBB', 'WPRTP_CLUBB', 'WPTHLP_CLUBB']
        }

        #Set preferred order of plot types:
<<<<<<< HEAD
        plot_type_order = ["LatLon", "Zonal", "NHPolar", "SHPolar"]
        plot_type_web = ["html_img/mean_diag_LatLon.html","html_img/mean_diag_Zonal.html",
                            "html_img/mean_diag_NHPolar.html","html_img/mean_diag_SHPolar.html"]
        plot_type_html = dict(zip(plot_type_order, plot_type_web))
        main_title = "AMP Diagnostics"
=======
        plot_type_order = ["LatLon_Vector_Mean","LatLon_Mean",
                           "Zonal_Mean", "NHPolar_Mean", "SHPolar_Mean"]
>>>>>>> b539f642

        #Also add pressure level Lat-Lon plots, if applicable:
        pres_levs = self.get_basic_info("plot_press_levels")
        if pres_levs:
            for pres in pres_levs:
                plot_type_order.append(f"Lev_{pres}hpa_LatLon_Mean")
                plot_type_order.append(f"Lev_{pres}hpa_LatLon_Vector_Mean")
            #End for
        #End if

        #Check if any variables are associated with specific vector quantities,
        #and if so then add the vectors to the website variable list.
        for var in var_list:
            if var in self.variable_defaults:
                vect_name = self.variable_defaults[var].get("vector_name", None)
                if vect_name and (vect_name not in var_list):
                    var_list.append(vect_name)
                #End if
            #End if
        #End for

        #Set path to Jinja2 template files:
        jinja_template_dir = Path(_LOCAL_PATH, 'website_templates')

        #Create the jinja Environment object:
        jinenv = jinja2.Environment(loader=jinja2.FileSystemLoader(jinja_template_dir))

        #Create alphabetically-sorted variable list:
        var_list_alpha = sorted(var_list)

        #Loop over model cases:
        for case_idx, case_name in enumerate(case_names):

            #Create new path object from user-specified plot directory path:
            plot_path = Path(plot_location[case_idx])

            #Create the directory where the website will be built:
            website_dir = plot_path / "website"
            website_dir.mkdir(exist_ok=True)

            #Create a directory that will hold just the html files for individual images:
            img_pages_dir = website_dir / "html_img"
            img_pages_dir.mkdir(exist_ok=True)

            #Create a directory that will hold copies of the actual images:
            assets_dir = website_dir / "assets"
            assets_dir.mkdir(exist_ok=True)

            #Specify where CSS files will be stored:
            css_files_dir = website_dir / "templates"
            css_files_dir.mkdir(exist_ok=True)

            #Copy CSS files over to output directory:
            for css_file in jinja_template_dir.glob('*.css'):
                shutil.copyfile(css_file, css_files_dir / css_file.name)
            #End for

            #Copy images into the website image dictionary:
            for img in plot_path.glob("*.png"):
                idest = assets_dir / img.name
                shutil.copyfile(img, idest) # store image in assets
<<<<<<< HEAD

            
=======
            #End for
>>>>>>> b539f642

            #Loop over plot type:
            for ptype in plot_type_order:
                mean_html_info = OrderedDict()  # this is going to hold the data for building the mean
                                            # plots provisional structure:
                                            # key = variable_name
                                            # values -> dict w/ keys being "TYPE" of plots
                                            # w/ values being dict w/ keys being TEMPORAL sampling,
                                            # values being the URL
                
                # ---------------------------
                # This code eleminates the error of disappearing seasons...
                # Can't figure why I have to make similar nested loop to create it 
                # # and not from the same nested loop below....
                indv_html_info = OrderedDict()
                for var in var_list_alpha:
                        #Loop over seasons:
                    for season in season_order:
                            #Create the data that will be fed into the template:
                        for img in assets_dir.glob(f"{var}_{season}_{ptype}_*.png"):
                            alt_text  = img.stem #Extract image file name text

                            #Create output file (don't worry about analysis type for now):
                            outputfile = img_pages_dir / f'plot_page_{var}_{season}_{ptype}.html'

                            # Search through all categories and see which one the current variable is part of
                            if next((cat for cat, varz in var_cat_dict.items() if var in varz), None) == None:
                                category = 'No category yet'
                            else:
                                category = next((cat for cat, varz in var_cat_dict.items() if var in varz), None)

                            if category not in indv_html_info:
                                indv_html_info[category] = OrderedDict()

                            #Initialize Ordered Dictionary for variable:
                            if var not in indv_html_info[category]:
                                indv_html_info[category][var] = OrderedDict()

                            #Initialize Ordered Dictionary for plot type:
                            if ptype not in indv_html_info[category][var]:
                                indv_html_info[category][var][ptype] = OrderedDict()

                            #Initialize Ordered Dictionary for season:
                            if season not in indv_html_info[category][var][ptype]:
                                indv_html_info[category][var][ptype][season] = OrderedDict()

                            indv_html_info[category][var][ptype][season] = outputfile.name       


                #Loop over variables:
                for var in var_list_alpha:
                    #Loop over seasons:
                    for season in season_order:
                        #Create the data that will be fed into the template:
                        for img in assets_dir.glob(f"{var}_{season}_{ptype}.png"):
                            alt_text  = img.stem #Extract image file name text

                            #Create output file (don't worry about analysis type for now):
                            outputfile = img_pages_dir / f'plot_page_{var}_{season}_{ptype}.html'
                            # Hacky - how to get the relative path in a better way?:
                            img_data = [os.pardir+os.sep+assets_dir.name+os.sep+img.name, alt_text]

                           
                            # Search through all categories and see which one the current variable is part of
                            if next((cat for cat, varz in var_cat_dict.items() if var in varz), None) == None:
                                category = 'No category yet'
                            else:
                                category = next((cat for cat, varz in var_cat_dict.items() if var in varz), None)

                            if category not in mean_html_info:
                                mean_html_info[category] = OrderedDict()

                            #Initialize Ordered Dictionary for variable:
                            if var not in mean_html_info[category]:
                                mean_html_info[category][var] = OrderedDict()

                            #Initialize Ordered Dictionary for plot type:
                            if ptype not in mean_html_info[category][var]:
                                mean_html_info[category][var][ptype] = OrderedDict()

                            #Initialize Ordered Dictionary for season:
                            if season not in mean_html_info[category][var][ptype]:
                                mean_html_info[category][var][ptype][season] = OrderedDict()

                            var_title = f"Variable: {var}"              #Create title
                            season_title = f"Season: {season}"
                            plottype_title = f"Plot: {ptype}"
                            tmpl = jinenv.get_template('template.html')  #Set template
                            rndr = tmpl.render(title=main_title,var_title=var_title,season_title=season_title,
                                               plottype_title=plottype_title,
                                               value=img_data, 
                                               case1=case_name,
                                               case2=data_name,
                                               mydata=indv_html_info,#mean_html_info,#indv_html_info,
                                               plot_types=plot_type_html) #The template rendered

                            #Open HTML file:
                            with open(outputfile, 'w', encoding='utf-8') as ofil:
                                ofil.write(rndr)
                            #End with

<<<<<<< HEAD
                            mean_html_info[category][var][ptype][season] = outputfile.name
                            #Construct individual plot type mean_diag html files
                            mean_tmpl = jinenv.get_template(f'template_mean_diag_{ptype}.html')
                            mean_rndr = mean_tmpl.render(title=main_title,
                                            case1=case_name,
                                            case2=data_name,
                                            mydata=mean_html_info,
                                            plot_types=plot_type_html)

                            #Write mean diagnostic plots HTML file:
                            outputfile = img_pages_dir / f"mean_diag_{ptype}.html"
                            with open(outputfile,'w', encoding='utf-8') as ofil:
                                ofil.write(mean_rndr)
                            #End with
                            
=======
                            #Initialize Ordered Dictionary for variable:
                            if var not in mean_html_info:
                                mean_html_info[var] = OrderedDict()
                            #End if

                            #Initialize Ordered Dictionary for plot type:
                            if ptype not in mean_html_info[var]:
                                mean_html_info[var][ptype] = OrderedDict()
                            #End if

                            mean_html_info[var][ptype][season] = outputfile.name
>>>>>>> b539f642
                        #End for (assests loop)
                    #End for (seasons loop)

            #Grab AMWG Table HTML files:
            table_html_files = list(plot_path.glob(f"amwg_table_{case_name}*.html"))
            
            #Grab the comparison table and move it to website dir
            comp_table_html_file = list(plot_path.glob("*comp.html"))
            #color_table_html_file = list(plot_path.glob(f"*color*.html"))

            #Also grab baseline/obs tables, which are always stored in the first case directory:
            if case_idx == 0:
                data_table_html_files = list(plot_path.glob(f"amwg_table_{data_name}*.html"))
            #End if

            #Determine if any AMWG tables were generated:
            if table_html_files:

                #Set Table HTML generation logical to "TRUE":
                gen_table_html = True

                #Create a directory that will hold table html files:
                table_pages_dir = website_dir / "html_table"
                table_pages_dir.mkdir(exist_ok=True)

                #Move the comparison table html file to new directory
                for comp_table in comp_table_html_file:
                    shutil.move(comp_table, table_pages_dir / comp_table.name)

                #for color_table in color_table_html_file:
                #    shutil.copy2(color_table, table_pages_dir / color_table.name)

                #Move all case table html files to new directory:
                for table_html in table_html_files:
                    shutil.move(table_html, table_pages_dir / table_html.name)
                #End for

                #copy all data table html files as well:
                for data_table_html in data_table_html_files:
                    shutil.copy2(data_table_html, table_pages_dir / data_table_html.name)
                #End for

                #Construct dictionary needed for HTML page:
                amwg_tables = OrderedDict()

                #i=0
                for case in [case_name, data_name]:
                    
                    #Search for case name in moved HTML files:
                    table_htmls = sorted(table_pages_dir.glob(f"amwg_table_{case}.html"))

                    #Check if file exists:
                    if table_htmls:

                        #Initialize loop counter:
                        count = 0

                        #Loop over globbed files:
                        for table_html in table_htmls:

                            #Create relative path for HTML file:
                            amwg_tables[case] = table_html.name
                            
                            #Update counter:
                            count += 1

                            #If counter greater than one, then throw an error:
                            if count > 1:
                                emsg = f"More than one AMWG table is associated with case '{case}'."
                                emsg += "\nNot sure what is going on, "
                                emsg += "\nso website generation will end here."
                                self.end_diag_fail(emsg)
                            #End if
                        #End for (table html file loop)
                    #End if (table html file exists check)                        
                    
                    # --------------------------------------------
                    # uncomment for generating color tables
                    #color_table = color_table_html_file[::-1][i]
                    #print(f"\nColor table name: {color_table.name}\n")
                    #amwg_tables[f"Colored Table {case}"] = color_table.name
                    #i+=1
                #End for (case vs data)

                if comp_table_html_file:
                    #Add comparison table to website dictionary
                    amwg_tables["Case Comparison"] = comp_table.name
                
                # need this to grab the locations of the amwg tables...
                amwg_table_data = [str(table_pages_dir / table_html.name), ""]

                #Construct mean_table.html
                mean_tmpl = jinenv.get_template('template_mean_table.html')
                mean_rndr = mean_tmpl.render(title=main_title,
                                value=amwg_table_data,
                                case1=case_name,
                                case2=data_name,
                                amwg_tables=amwg_tables,
                                plot_types=plot_type_html,
                                )

                #Write mean diagnostic tables HTML file:
                outputfile = table_pages_dir / "mean_table.html"
                with open(outputfile, 'w', encoding='utf-8') as ofil:
                    ofil.write(mean_rndr)
                #End with
            else:
                #No Tables exist, so no link will be added to main page:
                gen_table_html = False
            #End if
            
            #plot_type_web_name = ["Tables"]+plot_type_order
            #mean_table = str(outputfile)
            
         

            #Construct index.html
            #index_title = "AMP Diagnostics Prototype"
            index_tmpl = jinenv.get_template('template_index.html')
            index_rndr = index_tmpl.render(title=main_title,
                             case1=case_name,
                             case2=data_name,
                             gen_table_html=gen_table_html,
                             plot_types=plot_type_html,
                             )

            #Write Mean diagnostics HTML file:
            outputfile = website_dir / "index.html"
            with open(outputfile, 'w', encoding='utf-8') as ofil:
                ofil.write(index_rndr)
            #End with

            #If this is a multi-case instance, then copy website to "main" directory:
            if main_site_path:
                shutil.copytree(website_dir, main_site_path / case_name)
                #Also add path to case_sites dictionary:
                case_sites[case_name] = os.path.join(os.curdir, case_name, "index.html")
                #Finally, if first case, then also copy templates directory for CSS files:
                if case_idx == 0:
                    shutil.copytree(css_files_dir, main_site_path / "templates")
                #End if
            #End if

        #End for (model case loop)

        #Create multi-case site, if needed:
        if main_site_path:
            main_title = "ADF Diagnostics"
            main_tmpl = jinenv.get_template('template_multi_case_index.html')
            main_rndr = main_tmpl.render(title=main_title,
                            case_sites=case_sites,
                            )
            #Write multi-case main HTML file:
            outputfile = main_site_path / "index.html"
            with open(outputfile, 'w', encoding='utf-8') as ofil:
                ofil.write(main_rndr)
            #End with
        #End if

        #Notify user that script has finishedd:
        print("  ...Webpages have been generated successfully.")

    #########

    def setup_run_cvdp(self):

        """
        Create CVDP directory tree, generate namelist file and
        edit driver.ncl needed to run CVDP. Submit CVDP diagnostics.

        """

        #import needed standard modules:
        import shutil

        #Case names:
        case_names = self.get_cam_info('cam_case_name', required=True)

        #Start years (not currently required):
        syears = self.get_cam_info('start_year')

        #End year (not currently rquired):
        eyears = self.get_cam_info('end_year')

        #Timeseries locations:
        cam_ts_loc = self.get_cam_info('cam_ts_loc')

        #set CVDP directory, recursively copy cvdp codebase to the CVDP directory
        if len(case_names) > 1:
            cvdp_dir = self.get_cvdp_info('cvdp_loc', required=True)+case_names[0]+'_multi_case'
        else:
            cvdp_dir = self.get_cvdp_info('cvdp_loc', required=True)+case_names[0]
        #end if
        if not os.path.isdir(cvdp_dir):
            shutil.copytree(self.get_cvdp_info('cvdp_codebase_loc', required=True),cvdp_dir)
        #End if

        #check to see if there is a CAM baseline case. If there is, read in relevant information.
        if not self.get_basic_info('compare_obs'):
            case_name_baseline = self.get_baseline_info('cam_case_name')
            syears_baseline = self.get_baseline_info('start_year')
            eyears_baseline = self.get_baseline_info('end_year')
            baseline_ts_loc = self.get_baseline_info('cam_ts_loc')
        #End if

        #Loop over cases to create individual text array to be written to namelist file.
        row_list = []
        for case_idx, case_name in enumerate(case_names):
            row = [case_name,' | ',str(cam_ts_loc[case_idx]),os.sep,' | ',
                   str(syears[case_idx]),' | ',str(eyears[case_idx])]
            row_list.append("".join(row))
        #End for

        #Create new namelist file. If CAM baseline case present add it to list,
        #namelist file must end in a blank line.
        with open(os.path.join(cvdp_dir, "namelist"), 'w', encoding='utf-8') as fnml:
            for rowtext in row_list:
                fnml.write(rowtext)
            #End for
            fnml.write('\n\n')
            if "baseline_ts_loc" in locals():
                rowb = [case_name_baseline,' | ',str(baseline_ts_loc),os.sep,' | ',
                        str(syears_baseline),' | ',str(eyears_baseline)]
                rowtextb = "".join(rowb)
                fnml.write(rowtextb)
                fnml.write('\n\n')
            #End if
        #End with

        #modify driver.ncl to set the proper output directory, webpage title, and location
        #of CVDP NCL scripts, set modular = True (to run multiple CVDP scripts at once),
        #and modify the modular_list to exclude all scripts focused solely on non-atmospheric
        #variables, and set tar_output to True if cvdp_tar: true
        with open(os.path.join(cvdp_dir, "driver.ncl"), 'r', encoding='utf-8') as f_in, \
             open(os.path.join(cvdp_dir, f"driver.{case_names[0]}.ncl"), 'w', \
                               encoding='utf-8') as f_out:
            for line in f_in:
                if '  outdir  ' in line:
                    line = '  outdir = "'+cvdp_dir+'/output/"'
                if '  webpage_title  ' in line:
                    line = '  webpage_title = "ADF/CVDP Comparison"'
                if 'directory path of CVDP NCL scripts' in line:
                    line = '  zp = "'+cvdp_dir+'/ncl_scripts/"'
                if '  modular = ' in line:
                    line = '  modular = "True"'
                if '  modular_list = ' in line:
                    line = '  modular_list = "'
                    line += 'psl.nam_nao,psl.pna_npo,tas.trends_timeseries,snd.trends,'
                    line += 'psl.trends,amo,pdo,sst.indices,pr.trends_timeseries,'
                    line += 'psl.sam_psa,sst.mean_stddev,'
                    line += 'psl.mean_stddev,pr.mean_stddev,sst.trends_timeseries,'
                    line += 'tas.mean_stddev,ipo"'
                if self.get_cvdp_info('cvdp_tar'):
                    if '  tar_output  ' in line:
                        line = '  tar_output = "True"'
                    #End if
                #End if
                f_out.write(line)
            #End for
        #End with

        #Submit the CVDP driver script in background mode, send output to cvdp.out file
        with open(os.path.join(cvdp_dir,'cvdp.out'), 'w', encoding='utf-8') as subout:
            _ = subprocess.Popen([f'cd {cvdp_dir}; ncl -Q '+ \
                                  os.path.join(cvdp_dir,f'driver.{case_names[0]}.ncl')],
                                  shell=True, stdout=subout, close_fds=True)
        #End with

        print('   ')
        print('CVDP is running in background. ADF continuing.')
        print(f'CVDP terminal output is located in {cvdp_dir}/cvdp.out')
        if self.get_cvdp_info('cvdp_tar'):
            print('CVDP graphical and netCDF file output can be found here:' + \
                  f' {cvdp_dir}/output/cvdp.tar')
            print('Open index.html (within cvdp.tar file) in web browser to view CVDP results.')
        else:
            print(f'CVDP graphical and netCDF file output can be found here: {cvdp_dir}/output/')
            print(f'Open {cvdp_dir}/output/index.html file in web browser to view CVDP results.')
        #End if
        print('For CVDP information visit: https://www.cesm.ucar.edu/working_groups/CVC/cvdp/')
        print('   ')

###############<|MERGE_RESOLUTION|>--- conflicted
+++ resolved
@@ -992,16 +992,11 @@
         }
 
         #Set preferred order of plot types:
-<<<<<<< HEAD
         plot_type_order = ["LatLon", "Zonal", "NHPolar", "SHPolar"]
         plot_type_web = ["html_img/mean_diag_LatLon.html","html_img/mean_diag_Zonal.html",
                             "html_img/mean_diag_NHPolar.html","html_img/mean_diag_SHPolar.html"]
         plot_type_html = dict(zip(plot_type_order, plot_type_web))
         main_title = "AMP Diagnostics"
-=======
-        plot_type_order = ["LatLon_Vector_Mean","LatLon_Mean",
-                           "Zonal_Mean", "NHPolar_Mean", "SHPolar_Mean"]
->>>>>>> b539f642
 
         #Also add pressure level Lat-Lon plots, if applicable:
         pres_levs = self.get_basic_info("plot_press_levels")
@@ -1063,12 +1058,7 @@
             for img in plot_path.glob("*.png"):
                 idest = assets_dir / img.name
                 shutil.copyfile(img, idest) # store image in assets
-<<<<<<< HEAD
-
-            
-=======
             #End for
->>>>>>> b539f642
 
             #Loop over plot type:
             for ptype in plot_type_order:
@@ -1170,7 +1160,6 @@
                                 ofil.write(rndr)
                             #End with
 
-<<<<<<< HEAD
                             mean_html_info[category][var][ptype][season] = outputfile.name
                             #Construct individual plot type mean_diag html files
                             mean_tmpl = jinenv.get_template(f'template_mean_diag_{ptype}.html')
@@ -1186,19 +1175,6 @@
                                 ofil.write(mean_rndr)
                             #End with
                             
-=======
-                            #Initialize Ordered Dictionary for variable:
-                            if var not in mean_html_info:
-                                mean_html_info[var] = OrderedDict()
-                            #End if
-
-                            #Initialize Ordered Dictionary for plot type:
-                            if ptype not in mean_html_info[var]:
-                                mean_html_info[var][ptype] = OrderedDict()
-                            #End if
-
-                            mean_html_info[var][ptype][season] = outputfile.name
->>>>>>> b539f642
                         #End for (assests loop)
                     #End for (seasons loop)
 
