from pathlib import Path
import numpy as np
import xarray as xr
import plotting_functions as pf
import warnings  # use to warn user about missing files.

def my_formatwarning(msg, *args, **kwargs):
    # ignore everything except the message
    return str(msg) + '\n'

warnings.formatwarning = my_formatwarning

def zonal_mean(adfobj):

    """
    This script plots zonal averages.
    Compare CAM climatologies against
    other climatological data (observations or baseline runs).

    Description of needed inputs from ADF:

    case_name        -> Name of CAM case provided by "cam_case_name".
    model_rgrid_loc  -> Location of re-gridded CAM climo files provided by "cam_regrid_loc".
    data_name        -> Name of data set CAM case is being compared against,
                        which is always either "obs" or the baseline CAM case name,
                        depending on whether "compare_obs" is true or false.
    data_loc         -> Location of comparison data, which is either "obs_climo_loc"
                        or "cam_baseline_climo_loc", depending on whether
                        "compare_obs" is true or false.
    var_list         -> List of CAM output variables provided by "diag_var_list"
    data_list        -> List of data sets CAM will be compared against, which
                        is simply the baseline case name in situations when
                        "compare_obs" is false.
    plot_location    -> Location where plot files will be written to, which is
                        specified by "cam_diag_plot_loc".
    Notes:
        The script produces plots of 2-D and 3-D variables,
        but needs to determine which type along the way.
        For 3-D variables, the default behavior is to interpolate
        climo files to pressure levels, which requires the hybrid-sigma
        coefficients and surface pressure. That ASSUMES that the climo
        files are using native hybrid-sigma levels rather than being
        transformed to pressure levels.
    """

    #Notify user that script has started:
    print("  Generating zonal mean plots...")

    #Extract needed quantities from ADF object:
    #-----------------------------------------
    var_list = adfobj.diag_var_list
    model_rgrid_loc = adfobj.get_basic_info("cam_regrid_loc", required=True)

    #Special ADF variable which contains the output paths for
    #all generated plots and tables:
    plot_locations = adfobj.plot_location

    #CAM simulation variables (this is always assumed to be a list):
    case_names = adfobj.get_cam_info("cam_case_name", required=True)

    # CAUTION:
    # "data" here refers to either obs or a baseline simulation,
    # Until those are both treated the same (via intake-esm or similar)
    # we will do a simple check and switch options as needed:
    if adfobj.get_basic_info("compare_obs"):
        data_name = "obs"  # does not get used, is just here as a placemarker
        data_list = adfobj.read_config_var("obs_type_list")  # Double caution!
        data_loc = adfobj.get_basic_info("obs_climo_loc", required=True)

    else:
        data_name = adfobj.get_baseline_info("cam_case_name", required=True) # does not get used, is just here as a placemarker
        data_list = [data_name] # gets used as just the name to search for climo files HAS TO BE LIST
        data_loc = adfobj.get_baseline_info("cam_climo_loc", required=True)

    res = adfobj.variable_defaults # will be dict of variable-specific plot preferences
    # or an empty dictionary if use_defaults was not specified in YAML.

    #Set plot file type:
    # -- this should be set in basic_info_dict, but is not required
    # -- So check for it, and default to png
    basic_info_dict = adfobj.read_config_var("diag_basic_info")
    plot_type = basic_info_dict.get('plot_type', 'png')
    print(f"NOTE: Plot type is set to {plot_type}")

    #-----------------------------------------

    #Set data path variables:
    #-----------------------
    dclimo_loc    = Path(data_loc)
    mclimo_rg_loc = Path(model_rgrid_loc)
    #-----------------------

    #Set seasonal ranges:
    seasons = {"ANN": np.arange(1,13,1),
               "DJF": [12, 1, 2],
               "JJA": [6, 7, 8],
               "MAM": [3, 4, 5],
               "SON": [9, 10, 11]}

    #Loop over variables:
    for var in var_list:

        #Notify user of variable being plotted:
        print("\t \u231B zonal mean plots for {}".format(var))

        # Check res for any variable specific options that need to be used BEFORE going to the plot:
        if var in res:
            vres = res[var]
#            print("\t Found variable defaults for {}".format(var))

        else:
            vres = {}

        #loop over different data sets to plot model against:
        for data_src in data_list:
            # load data (observational) comparison files
            # (we should explore intake as an alternative to having this kind of repeated code):
            oclim_fils = sorted(list(dclimo_loc.glob("{}_{}_*.nc".format(data_src, var))))
            oclim_ds = _load_dataset(oclim_fils)

            #Loop over model cases:
            for case_idx, case_name in enumerate(case_names):

                #Set output plot location:
                plot_loc = Path(plot_locations[case_idx])

                #Check if plot output directory exists, and if not, then create it:
                if not plot_loc.is_dir():
                    print("    {} not found, making new directory".format(plot_loc))
                    plot_loc.mkdir(parents=True)

                # load re-gridded model files:
                mclim_fils = sorted(list(mclimo_rg_loc.glob("{}_{}_{}_*.nc".format(data_src, case_name, var))))
                mclim_ds = _load_dataset(mclim_fils)

                # stop if data is invalid:
                if (oclim_ds is None) or (mclim_ds is None):
                    warnings.warn(f"invalid data, skipping zonal mean plot of {var}")
                    continue

                #Extract variable of interest
                odata = oclim_ds[var].squeeze()  # squeeze in case of degenerate dimensions
                mdata = mclim_ds[var].squeeze()

                # APPLY UNITS TRANSFORMATION IF SPECIFIED:
                odata = odata * vres.get("scale_factor",1) + vres.get("add_offset", 0)
                mdata = mdata * vres.get("scale_factor",1) + vres.get("add_offset", 0)
                # update units
                # NOTE: looks like our climo files don't have all their metadata
                odata.attrs['units'] = vres.get("new_unit", odata.attrs.get('units', 'none'))
                mdata.attrs['units'] = vres.get("new_unit", mdata.attrs.get('units', 'none'))

                # determine whether it's 2D or 3D
                # 3D triggers search for surface pressure
                has_lat, has_lev = pf.zm_validate_dims(mdata)  # assumes will work for both mdata & odata
                if has_lev:
                    print("{} has lev dimension.".format(var))
                    # need hyam, hybm, PS, P0 for both datasets
                    if 'hyam' not in mclim_ds:
                        print("\u2757 PROBLEM -- NO hyam, skipping to next case/obs data")
                        print(mclim_ds)
                        continue
                    mhya = mclim_ds['hyam']
                    mhyb = mclim_ds['hybm']
                    if 'time' in mhya.dims:
                        mhya = mhya.isel(time=0).squeeze()
                    if 'time' in mhyb.dims:
                        mhyb = mhyb.isel(time=0).squeeze()
                    if 'P0' in mclim_ds:
                        P0 = mclim_ds['P0']
                    else:
                        P0 = 100000.0  # Pa
                    if 'PS' in mclim_ds:
                        mps = mclim_ds['PS']
                    else:
                        # look for the file (this isn't great b/c we'd have to constantly re-load)
                        mps_files = sorted(list(mclimo_rg_loc.glob("{}_{}_PS_*.nc".format(data_src, case_name))))
                        if len(mps_files) > 0:
                            mps_ds = _load_dataset(mps_files)
                            mps = mps_ds['PS']
                        else:
                            continue  # what else could we do?

                    # We need a way to check whether 'obs' or 'baseline' here:
                    # (and/or a way to specify pressure levels or hybrid levels)
                    ohya = oclim_ds['hyam']
                    ohyb = oclim_ds['hybm']
                    if 'time' in ohya.dims:
                        ohya = ohya.isel(time=0).squeeze()
                    if 'time' in ohyb.dims:
                        ohyb = ohyb.isel(time=0).squeeze()
                    if 'PS' in oclim_ds:
                        ops = oclim_ds['PS']
                    else:
                        # look for the file (this isn't great b/c we'd have to constantly re-load)
                        ops_files = sorted(list(dclimo_loc.glob("{}_PS_*.nc".format(data_src))))
                        if len(ops_files) > 0:
                            ops_ds = _load_dataset(ops_files)
                            ops = ops_ds['PS']
                        else:
                            continue  # what else could we do?
                else:
                    mhya = mhyb = ohya = ohyb = None

                #
                # Seasonal Averages
                # Note: xarray can do seasonal averaging, but depends on having time accessor,
                # which these prototype climo files don't.
                #

                #Create new dictionaries:
                mseasons = {}
                oseasons = {}
                dseasons = {} # hold the differences

                #Loop over season dictionary:
                for s in seasons:
                    mseasons[s] = mdata.sel(time=seasons[s]).mean(dim='time')
                    oseasons[s] = odata.sel(time=seasons[s]).mean(dim='time')

<<<<<<< HEAD
                    if has_lev:
                        mps_season = mps.sel(time=seasons[s]).mean(dim='time')
                        ops_season = ops.sel(time=seasons[s]).mean(dim='time')
                    else:
                        mps_season = ops_season = None

                    # difference: each entry should be (lat, lon) or (plev, lat, lon)
                    # dseasons[s] = mseasons[s] - oseasons[s]
                    # difference will be calculated in plot_zonal_mean_and_save;
                    # because we can let any pressure-level interpolation happen there
                    # This could be re-visited for efficiency or improved code structure.

                    # time to make plot; here we'd probably loop over whatever plots we want for this variable
                    # I'll just call this one "Zonal_Mean"  ... would this work as a pattern [operation]_[AxesDescription] ?
                    # NOTE: Up to this point, nothing really differs from plot_example, except to deal with getting PS ready,
                    #       so we could have made one script instead of two.
                    #       Merging would make overall timing better because looping twice will double I/O steps.
                    #
                    plot_name = plot_loc / "{}_{}_Zonal_Mean.{}".format(var, s, plot_type)

                    #Remove old plot, if it already exists:
                    if plot_name.is_file():
                        plot_name.unlink()

                    #Create new plot:
                    pf.plot_zonal_mean_and_save(plot_name, mseasons[s], mps_season, mhya, mhyb,
                                                           oseasons[s], ops_season, ohya, ohyb)

                #End for (seasons loop)
            #End for (case names loop)
        #End for (obs/baseline loop)
    #End for (variables loop)
=======
                #Create new plot:
                pf.plot_zonal_mean_and_save(plot_name, mseasons[s], mps_season, mhya, mhyb,
                                                       oseasons[s], ops_season, ohya, ohyb, **vres)
>>>>>>> 9448a307

    #Notify user that script has ended:
    print("  ...Zonal mean plots have been generated successfully.")


#
# Helpers
#
def _load_dataset(fils):
    if len(fils) == 0:
        warnings.warn(f"Input file list is empty.")
        return None
    elif len(fils) > 1:
        return xr.open_mfdataset(fils, combine='by_coords')
    else:
        sfil = str(fils[0])
        return xr.open_dataset(sfil)<|MERGE_RESOLUTION|>--- conflicted
+++ resolved
@@ -218,7 +218,6 @@
                     mseasons[s] = mdata.sel(time=seasons[s]).mean(dim='time')
                     oseasons[s] = odata.sel(time=seasons[s]).mean(dim='time')
 
-<<<<<<< HEAD
                     if has_lev:
                         mps_season = mps.sel(time=seasons[s]).mean(dim='time')
                         ops_season = ops.sel(time=seasons[s]).mean(dim='time')
@@ -245,17 +244,12 @@
 
                     #Create new plot:
                     pf.plot_zonal_mean_and_save(plot_name, mseasons[s], mps_season, mhya, mhyb,
-                                                           oseasons[s], ops_season, ohya, ohyb)
+                                                           oseasons[s], ops_season, ohya, ohyb, **vres)
 
                 #End for (seasons loop)
             #End for (case names loop)
         #End for (obs/baseline loop)
     #End for (variables loop)
-=======
-                #Create new plot:
-                pf.plot_zonal_mean_and_save(plot_name, mseasons[s], mps_season, mhya, mhyb,
-                                                       oseasons[s], ops_season, ohya, ohyb, **vres)
->>>>>>> 9448a307
 
     #Notify user that script has ended:
     print("  ...Zonal mean plots have been generated successfully.")
